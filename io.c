--- conflicted
+++ resolved
@@ -864,7 +864,7 @@
                     *fp++ = (MyOutputFloat) SphP[pindex].Eta_MHD_AmbiPolarDiffusion_Coeff;
                     n++;
                 }
-#endif            	    
+#endif
             break;
 
         case IO_OHMIC:   /* Ohmic resistivity */
@@ -875,7 +875,7 @@
                     *fp++ = (MyOutputFloat) SphP[pindex].Eta_MHD_OhmicResistivity_Coeff;
                     n++;
                 }
-#endif	    
+#endif
             break;
 
         case IO_HALL:   /* Hall resistivity */
@@ -886,7 +886,7 @@
                     *fp++ = (MyOutputFloat) SphP[pindex].Eta_MHD_HallEffect_Coeff;
                     n++;
                 }
-#endif	    
+#endif
             break;
 
         case IO_VDIV:		/* Divergence of Vel */
@@ -2517,7 +2517,7 @@
         case IO_BFLD:
         case IO_AMBIPOLAR:
         case IO_HALL:
-        case IO_OHMIC:        
+        case IO_OHMIC:
         case IO_VDIV:
         case IO_VORT:
         case IO_COSMICRAY_ENERGY:
@@ -2941,8 +2941,6 @@
 #endif
             break;
 
-<<<<<<< HEAD
-=======
         case IO_AMBIPOLAR:
 #if defined(MHD_NON_IDEAL) && defined(OUTPUT_MHD_RESISTIVITY)
 	    return 1;
@@ -2952,14 +2950,13 @@
 #if defined(MHD_NON_IDEAL) && defined(OUTPUT_MHD_RESISTIVITY)
             return 1;
 #endif
-            break;        
-        case IO_OHMIC:            
+            break;
+        case IO_OHMIC:
 #if defined(MHD_NON_IDEAL) && defined(OUTPUT_MHD_RESISTIVITY)
             return 1;
 #endif
-            break;        
-            
->>>>>>> 3d59d861
+            break;
+
         case IO_DIVB:
 #if defined(MAGNETIC) && defined(OUTPUT_BFIELD_DIVCLEAN_INFO)
             return 1;
@@ -3489,7 +3486,7 @@
             break;
         case IO_HALL:
             strncpy(label, "HALL", 4);
-            break;            
+            break;
         case IO_VDIV:
             strncpy(label, "VDIV", 4);
             break;
@@ -3928,13 +3925,13 @@
             break;
         case IO_AMBIPOLAR:
             strcpy(buf, "AmbipolarResistivity");
-            break;            
+            break;
         case IO_OHMIC:
             strcpy(buf, "OhmicResistivity");
-            break;            
+            break;
         case IO_HALL:
             strcpy(buf, "HallResistivity");
-            break;                        
+            break;
         case IO_VDIV:
             strcpy(buf, "VelocityDivergence");
             break;
