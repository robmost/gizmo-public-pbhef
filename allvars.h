--- conflicted
+++ resolved
@@ -1144,7 +1144,7 @@
 #define  HYDROGEN_MASSFRAC 1.0  /*!< mass fraction of hydrogen, relevant only for radiative cooling */
 #endif
 
-#define nH_CGS(i) HYDROGEN_MASSFRAC * UNIT_DENSITY_IN_CGS * SphP[i].Density * All.cf_a3inv / PROTONMASS_CGS  
+#define nH_CGS(i) HYDROGEN_MASSFRAC * UNIT_DENSITY_IN_CGS * SphP[i].Density * All.cf_a3inv / PROTONMASS_CGS
 
 #define  MAX_REAL_NUMBER  1e56
 #define  MIN_REAL_NUMBER  1e-56
@@ -2291,13 +2291,13 @@
     double Dt_Since_LastFBCalc_Gyr; // time since last feedback event occurred, needs to be set
     double Dt_Min_Between_FBCalc_Gyr; // minimum timestep to enforce between feedback calculations, for optimization
 #endif
-    
+
 #if (defined(GALSF) && defined(METALS)) || defined(COOL_METAL_LINES_BY_SPECIES) || defined(GALSF_FB_FIRE_RT_LOCALRP) || defined(GALSF_FB_FIRE_RT_HIIHEATING) || defined(GALSF_FB_MECHANICAL) || defined(GALSF_FB_FIRE_RT_LONGRANGE) || defined(GALSF_FB_THERMAL)
 #define INIT_STELLAR_METALS_AGES_DEFINED // convenience flag for later to know these variables exist
     double InitMetallicityinSolar;
     double InitStellarAgeinGyr;
 #endif
-    
+
 #if defined(BH_WIND_CONTINUOUS) || defined(BH_WIND_KICK) || defined(BH_WIND_SPAWN)
     double BAL_f_accretion;
     double BAL_v_outflow;
@@ -2756,7 +2756,7 @@
 #ifdef BH_SEED_FROM_LOCALGAS_TOTALMENCCRITERIA
     MyFloat MencInRcrit;
 #endif
-    
+
 
 #ifdef BH_CALC_DISTANCES
     MyFloat min_dist_to_bh;
@@ -2832,13 +2832,10 @@
 #if defined(FIRE_SUPERLAGRANGIAN_JEANS_REFINEMENT) || defined(SINGLE_STAR_AND_SSP_NUCLEAR_ZOOM)
     MyFloat Time_Of_Last_MergeSplit;
 #endif
-<<<<<<< HEAD
-=======
-    
+
 #ifdef SPECIAL_POINT_WEIGHTED_MOTION
     MyFloat Time_Of_Last_SmoothedVelUpdate;
 #endif
->>>>>>> 3d59d861
 
 #ifdef AGS_HSML_CALCULATION_IS_ACTIVE
     MyDouble AGS_Hsml;          /*!< smoothing length (for gravitational forces) */
@@ -3867,13 +3864,12 @@
 #if defined(SINGLE_STAR_TIMESTEPPING) || defined(SINGLE_STAR_FIND_BINARIES) || defined(SPECIAL_POINT_MOTION)
   int N_BH;             /*!< holds the number of BH particles in the node. Used for refinement/search criteria */
 #endif
-#if defined(SINGLE_STAR_TIMESTEPPING) && defined(SINGLE_STAR_FB_TIMESTEPLIMIT)
-    MyFloat MaxFeedbackVel;
-#endif
-<<<<<<< HEAD
-#endif
-=======
->>>>>>> 3d59d861
+#if defined(SINGLE_STAR_TIMESTEPPING)
+  MyFloat bh_vel[3];    /*!< holds the mass-weighted avg. velocity of black holes in the node */
+#ifdef SINGLE_STAR_FB_TIMESTEPLIMIT
+  MyFloat MaxFeedbackVel;
+#endif
+#endif
 #endif
 
 #ifdef RT_SEPARATELY_TRACK_LUMPOS
